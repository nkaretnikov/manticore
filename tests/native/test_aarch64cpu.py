--- conflicted
+++ resolved
@@ -3709,11 +3709,9 @@
         self.assertEqual(self.rf.read('X1'), 42)
         self.assertEqual(self.rf.read('X2'), 0)
 
-<<<<<<< HEAD
     # CBNZ.
-
+    
     # 32-bit.
-
     # Execute sequentially.
     @itest_custom(['cbnz w0, .+8', 'mov x1, 42', 'mov x2, 43'], multiple_insts=True)
     def test_cbnz_pos_zero32(self):
@@ -8383,8 +8381,6 @@
         self.assertEqual(self.rf.read('X0'), 0x414243444546474)
         self.assertEqual(self.rf.read('W0'), 0x44546474)
 
-=======
->>>>>>> dd6e5657
 
 class Aarch64CpuInstructions(unittest.TestCase, Aarch64Instructions):
     def setUp(self):
