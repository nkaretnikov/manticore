--- conflicted
+++ resolved
@@ -365,14 +365,10 @@
     - stack_alias
     '''
 
-<<<<<<< HEAD
-    def __init__(self, regfile, memory, *args, **kwargs):
-=======
     _published_events = {'write_register', 'read_register', 'write_memory', 'read_memory', 'decode_instruction',
                            'execute_instruction'}
 
     def __init__(self, regfile, memory, **kwargs):
->>>>>>> baf2d769
         assert isinstance(regfile, RegisterFile)
         self._disasm = kwargs.pop("disasm", 'capstone')
         self._concrete = kwargs.pop("concrete", False)
@@ -767,13 +763,10 @@
         name = self.canonicalize_instruction_name(insn)
 
         def fallback_to_emulate(*operands):
-<<<<<<< HEAD
-            self.publish('will_emulate_instruction', insn)
-=======
-            text_bytes = ' '.join('%02x'%x for x in insn.bytes)
-            logger.info("Unimplemented instruction: 0x%016x:\t%s\t%s\t%s",
-                        insn.address, text_bytes, insn.mnemonic, insn.op_str)
->>>>>>> baf2d769
+            if self._concrete:
+                text_bytes = ' '.join('%02x'%x for x in insn.bytes)
+                logger.info("Unimplemented instruction: 0x%016x:\t%s\t%s\t%s",
+                            insn.address, text_bytes, insn.mnemonic, insn.op_str)
             self.emulate(insn)
 
         def determine_implementation(instruction):
