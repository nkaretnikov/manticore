import copy
import logging

from .smtlib import solver, Bool
from ..utils.helpers import issymbolic
from ..utils.event import Eventful

logger = logging.getLogger(__name__)


class StateException(Exception):
    ''' All state related exceptions '''


class TerminateState(StateException):
    ''' Terminates current state exploration '''

    def __init__(self, message, testcase=False):
        super().__init__(message)
        self.testcase = testcase


class AbandonState(TerminateState):
    ''' Exception returned for abandoned states when
        execution is finished
    '''

    def __init__(self, message='Abandoned state'):
        super().__init__(message)


class Concretize(StateException):
    ''' Base class for all exceptions that trigger the concretization
        of a symbolic expression

        This will fork the state using a pre-set concretization policy
        Optional `setstate` function set the state to the actual concretized value.
        #Fixme Doc.

    '''
    _ValidPolicies = ['MINMAX', 'ALL', 'SAMPLED', 'ONE']

    def __init__(self, message, expression, setstate=None, policy=None, **kwargs):
        if policy is None:
            policy = 'ALL'
        if policy not in self._ValidPolicies:
            raise Exception(f'Policy ({policy}) must be one of: {", ".join(self._ValidPolicies)}')
        self.expression = expression
        self.setstate = setstate
        self.policy = policy
        self.message = f'Concretize: {message} (Policy: {policy})'
        super().__init__(**kwargs)


class ForkState(Concretize):
    ''' Specialized concretization class for Bool expressions.
        It tries True and False as concrete solutions. /

        Note: as setstate is None the concrete value is not written back
        to the state. So the expression could still by symbolic(but constrained)
        in forked states.
    '''

    def __init__(self, message, expression, **kwargs):
        assert isinstance(expression, Bool), 'Need a Bool to fork a state in two states'
        super().__init__(message, expression, policy='ALL', **kwargs)


class StateBase(Eventful):
    """
    Representation of a unique program state/path.

    :param ConstraintSet constraints: Initial constraints
    :param Platform platform: Initial operating system state
    :ivar dict context: Local context for arbitrary data storage
    """

    _published_events = {'generate_testcase'}

    def __init__(self, constraints, platform, **kwargs):
        super().__init__(**kwargs)
        self._platform = platform
        self._constraints = constraints
        self._platform.constraints = constraints
        self._input_symbols = list()
        self._child = None
        self._context = dict()
        # 33
        # Events are lost in serialization and fork !!
        self.forward_events_from(platform)

        # FIXME(felipe) This should go into some event callback in a plugin (start_run?)
        self._init_context()

    def __getstate__(self):
        state = super().__getstate__()
        state['platform'] = self._platform
        state['constraints'] = self._constraints
        state['input_symbols'] = self._input_symbols
        state['child'] = self._child
        state['context'] = self._context
        return state

    def __setstate__(self, state):
        super().__setstate__(state)
        self._platform = state['platform']
        self._constraints = state['constraints']
        self._input_symbols = state['input_symbols']
        self._child = state['child']
        self._context = state['context']
        # 33
        # Events are lost in serialization and fork !!
        self.forward_events_from(self._platform)

    # Fixme(felipe) change for with "state.cow_copy() as st_temp":.
    # This need to change. this is the center of ALL the problems. re. CoW
    def __enter__(self):
        assert self._child is None
        self._platform.constraints = None
        new_state = self.__class__(self._constraints.__enter__(), self._platform)
        self.platform.constraints = new_state.constraints
        new_state._input_symbols = list(self._input_symbols)
        new_state._context = copy.copy(self._context)

        self.copy_eventful_state(new_state)

        self._child = new_state
        assert new_state.platform.constraints is new_state.constraints

        return new_state

    def __exit__(self, ty, value, traceback):
        self._constraints.__exit__(ty, value, traceback)
        self._child = None
<<<<<<< HEAD

    def execute(self):
        try:
            result = self._platform.execute()

        #Instead of State importing SymbolicRegisterException and SymbolicMemoryException
        # from cpu/memory shouldn't we import Concretize from linux, cpu, memory ??
        # We are forcing State to have abstractcpu
        except ConcretizeRegister as e:
            expression = self.cpu.read_register(e.reg_name)
            def setstate(state, value):
                state.cpu.write_register(e.reg_name, value)
            raise Concretize(e.message,
                                expression=expression,
                                setstate=setstate,
                                policy=e.policy)
        except ConcretizeMemory as e:
            expression = self.cpu.read_int(e.address, e.size)
            def setstate(state, value):
                state.cpu.write_int(e.address, value, e.size)
            raise Concretize(e.message,
                                expression=expression,
                                setstate=setstate,
                                policy=e.policy)
        except MemoryException as e:
            raise TerminateState(e.message, testcase=True)

        #Remove when code gets stable?
        assert self.platform.constraints is self.constraints
        return result
=======
        self.platform.constraints = self.constraints
>>>>>>> c29f7cf8

    @property
    def input_symbols(self):
        return self._input_symbols

    @property
    def context(self):
        return self._context

    @property
    def platform(self):
        return self._platform

    @property
    def constraints(self):
        return self._constraints

    @constraints.setter
    def constraints(self, constraints):
        self._constraints = constraints
        self.platform.constraints = constraints

    def execute(self):
        raise NotImplementedError

    def constrain(self, constraint):
        '''Constrain state.

        :param manticore.core.smtlib.Bool constraint: Constraint to add
        '''
        constraint = self.migrate_expression(constraint)
        self._constraints.add(constraint)

    def abandon(self):
        '''Abandon the currently-active state.

        Note: This must be called from the Executor loop, or a :func:`~manticore.Manticore.hook`.
        '''
        raise AbandonState

    def new_symbolic_buffer(self, nbytes, **options):
        '''Create and return a symbolic buffer of length `nbytes`. The buffer is
        not written into State's memory; write it to the state's memory to
        introduce it into the program state.

        :param int nbytes: Length of the new buffer
        :param str label: (keyword arg only) The label to assign to the buffer
        :param bool cstring: (keyword arg only) Whether or not to enforce that the buffer is a cstring
                 (i.e. no NULL bytes, except for the last byte). (bool)
        :param taint: Taint identifier of the new buffer
        :type taint: tuple or frozenset

        :return: :class:`~manticore.core.smtlib.expression.Expression` representing the buffer.
        '''
        label = options.get('label')
        avoid_collisions = False
        if label is None:
            label = 'buffer'
            avoid_collisions = True
        taint = options.get('taint', frozenset())
        expr = self._constraints.new_array(name=label, index_max=nbytes, value_bits=8, taint=taint, avoid_collisions=avoid_collisions)
        self._input_symbols.append(expr)

        if options.get('cstring', False):
            for i in range(nbytes - 1):
                self._constraints.add(expr[i] != 0)

        return expr

    def new_symbolic_value(self, nbits, label=None, taint=frozenset()):
        '''Create and return a symbolic value that is `nbits` bits wide. Assign
        the value to a register or write it into the address space to introduce
        it into the program state.

        :param int nbits: The bitwidth of the value returned
        :param str label: The label to assign to the value
        :param taint: Taint identifier of this value
        :type taint: tuple or frozenset
        :return: :class:`~manticore.core.smtlib.expression.Expression` representing the value
        '''
        assert nbits in (1, 4, 8, 16, 32, 64, 128, 256)
        avoid_collisions = False
        if label is None:
            label = 'val'
            avoid_collisions = True

        expr = self._constraints.new_bitvec(nbits, name=label, taint=taint, avoid_collisions=avoid_collisions)
        self._input_symbols.append(expr)
        return expr

    def concretize(self, symbolic, policy, maxcount=7):
        ''' This finds a set of solutions for symbolic using policy.
            This raises TooManySolutions if more solutions than maxcount
        '''
        assert self.constraints == self.platform.constraints
        symbolic = self.migrate_expression(symbolic)

        vals = []
        if policy == 'MINMAX':
            vals = self._solver.minmax(self._constraints, symbolic)
        elif policy == 'MAX':
            vals = self._solver.max(self._constraints, symbolic)
        elif policy == 'MIN':
            vals = self._solver.min(self._constraints, symbolic)
        elif policy == 'SAMPLED':
            m, M = self._solver.minmax(self._constraints, symbolic)
            vals += [m, M]
            if M - m > 3:
                if self._solver.can_be_true(self._constraints, symbolic == (m + M) // 2):
                    vals.append((m + M) // 2)
            if M - m > 100:
                for i in (0, 1, 2, 5, 32, 64, 128, 320):
                    if self._solver.can_be_true(self._constraints, symbolic == m + i):
                        vals.append(m + i)
                    if maxcount <= len(vals):
                        break
            if M - m > 1000 and maxcount > len(vals):
                vals += self._solver.get_all_values(self._constraints, symbolic,
                                                    maxcnt=maxcount - len(vals), silent=True)
        elif policy == 'ONE':
            vals = [self._solver.get_value(self._constraints, symbolic)]
        else:
            assert policy == 'ALL'
            vals = solver.get_all_values(self._constraints, symbolic, maxcnt=maxcount, silent=True)

        return tuple(set(vals))

    @property
    def _solver(self):
        from .smtlib import solver
        return solver

    def migrate_expression(self, expression):
        if not issymbolic(expression):
            return expression
        migration_map = self.context.get('migration_map')
        if migration_map is None:
            migration_map = {}
        migrated_expression = self.constraints.migrate(expression, name_migration_map=migration_map)
        self.context['migration_map'] = migration_map
        return migrated_expression

    def is_feasible(self):
        return self.can_be_true(True)

    def can_be_true(self, expr):
        expr = self.migrate_expression(expr)
        return self._solver.can_be_true(self._constraints, expr)

    def must_be_true(self, expr):
        expr = self.migrate_expression(expr)
        return not self._solver.can_be_true(self._constraints, expr == False)

    def solve_one(self, expr, constrain=False):
        '''
        Concretize a symbolic :class:`~manticore.core.smtlib.expression.Expression` into
        one solution.

        :param manticore.core.smtlib.Expression expr: Symbolic value to concretize
        :param bool constrain: If True, constrain expr to concretized value
        :return: Concrete value
        :rtype: int
        '''
        expr = self.migrate_expression(expr)
        value = self._solver.get_value(self._constraints, expr)
        if constrain:
            self.constrain(expr == value)
        #Include forgiveness here
        if isinstance(value, bytearray):
            value = bytes(value)
        return value

    def solve_n(self, expr, nsolves):
        '''
        Concretize a symbolic :class:`~manticore.core.smtlib.expression.Expression` into
        `nsolves` solutions.

        :param manticore.core.smtlib.Expression expr: Symbolic value to concretize
        :return: Concrete value
        :rtype: list[int]
        '''
        expr = self.migrate_expression(expr)
        return self._solver.get_all_values(self._constraints, expr, nsolves, silent=True)

    def solve_max(self, expr):
        '''
        Solves a symbolic :class:`~manticore.core.smtlib.expression.Expression` into
        its maximum solution

        :param manticore.core.smtlib.Expression expr: Symbolic value to solve
        :return: Concrete value
        :rtype: list[int]
        '''
        if isinstance(expr, int):
            return expr
        expr = self.migrate_expression(expr)
        return self._solver.max(self._constraints, expr)

    def solve_min(self, expr):
        '''
        Solves a symbolic :class:`~manticore.core.smtlib.expression.Expression` into
        its minimum solution

        :param manticore.core.smtlib.Expression expr: Symbolic value to solve
        :return: Concrete value
        :rtype: list[int]
        '''
        if isinstance(expr, int):
            return expr
        expr = self.migrate_expression(expr)
        return self._solver.min(self._constraints, expr)

    def solve_minmax(self, expr):
        '''
        Solves a symbolic :class:`~manticore.core.smtlib.expression.Expression` into
        its minimum and maximun solution. Only defined for bitvects.

        :param manticore.core.smtlib.Expression expr: Symbolic value to solve
        :return: Concrete value
        :rtype: list[int]
        '''
        if isinstance(expr, int):
            return expr
        expr = self.migrate_expression(expr)
        return self._solver.minmax(self._constraints, expr)

    ################################################################################################
    # The following should be moved to specific class StatePosix?

    def solve_buffer(self, addr, nbytes, constrain=False):
        '''
        Reads `nbytes` of symbolic data from a buffer in memory at `addr` and attempts to
        concretize it

        :param int address: Address of buffer to concretize
        :param int nbytes: Size of buffer to concretize
        :param bool constrain: If True, constrain the buffer to the concretized value
        :return: Concrete contents of buffer
        :rtype: list[int]
        '''
        buffer = self.cpu.read_bytes(addr, nbytes)
        result = []
        with self._constraints as temp_cs:
            cs_to_use = self.constraints if constrain else temp_cs
            for c in buffer:
                result.append(self._solver.get_value(cs_to_use, c))
                cs_to_use.add(c == result[-1])
        return result

    def symbolicate_buffer(self, data, label='INPUT', wildcard='+', string=False, taint=frozenset()):
        '''Mark parts of a buffer as symbolic (demarked by the wildcard byte)

        :param str data: The string to symbolicate. If no wildcard bytes are provided,
                this is the identity function on the first argument.
        :param str label: The label to assign to the value
        :param str wildcard: The byte that is considered a wildcard
        :param bool string: Ensure bytes returned can not be NULL
        :param taint: Taint identifier of the symbolicated data
        :type taint: tuple or frozenset

        :return: If data does not contain any wildcard bytes, data itself. Otherwise,
            a list of values derived from data. Non-wildcard bytes are kept as
            is, wildcard bytes are replaced by Expression objects.
        '''
        if wildcard in data:
            size = len(data)
            symb = self._constraints.new_array(name=label, index_max=size, taint=taint, avoid_collisions=True)
            self._input_symbols.append(symb)

            tmp = []
            for i in range(size):
                if data[i] == wildcard:
                    tmp.append(symb[i])
                else:
                    tmp.append(data[i])

            data = tmp

        if string:
            for b in data:
                if issymbolic(b):
                    self._constraints.add(b != 0)
                else:
                    assert b != 0
        return data

    @property
    def cpu(self):
        return self._platform.current

    @property
    def mem(self):
        return self._platform.current.memory

    # FIXME(felipe) Remove this
    def _init_context(self):
        self.context['branches'] = dict()

    # FIXME(felipe) Remove this
    def record_branch(self, target):
        branches = self.context['branches']
        branch = (self.cpu._last_pc, target)
        if branch in branches:
            branches[branch] += 1
        else:
            branches[branch] = 1

    def generate_testcase(self, name, message='State generated testcase'):
        """
        Generate a testcase for this state and place in the analysis workspace.

        :param str name: Short string identifying this testcase used to prefix workspace entries.
        :param str message: Longer description
        """
        self._publish('will_generate_testcase', name, message)<|MERGE_RESOLUTION|>--- conflicted
+++ resolved
@@ -4,6 +4,11 @@
 from .smtlib import solver, Bool
 from ..utils.helpers import issymbolic
 from ..utils.event import Eventful
+
+#import exceptions
+from ..native.cpu.abstractcpu import ConcretizeRegister
+from ..native.memory import ConcretizeMemory, MemoryException
+from ..platforms.platform import *
 
 logger = logging.getLogger(__name__)
 
@@ -132,7 +137,7 @@
     def __exit__(self, ty, value, traceback):
         self._constraints.__exit__(ty, value, traceback)
         self._child = None
-<<<<<<< HEAD
+        self.platform.constraints = self.constraints
 
     def execute(self):
         try:
@@ -163,9 +168,6 @@
         #Remove when code gets stable?
         assert self.platform.constraints is self.constraints
         return result
-=======
-        self.platform.constraints = self.constraints
->>>>>>> c29f7cf8
 
     @property
     def input_symbols(self):
