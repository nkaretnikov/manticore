--- conflicted
+++ resolved
@@ -631,11 +631,7 @@
 
     @property
     def signatures(self):
-<<<<<<< HEAD
         return {b: a for a, b in self._hashes.items()}
-=======
-        return dict(((b, a) for (a, b) in self._hashes.items()))
->>>>>>> 442ad0bf
 
     def get_abi(self, hsh):
         func_name = self.get_func_name(hsh)
@@ -930,13 +926,8 @@
                 buf.append(0)
 
             for position in reversed(range(size)):
-<<<<<<< HEAD
-                bytes.append(Operators.EXTRACT(value, position * 8, 8))
-        return bytes
-=======
                 buf.append(Operators.EXTRACT(value, position * 8, 8))
         return buf
->>>>>>> 442ad0bf
 
     @staticmethod
     def _readBE(data, nbytes, padding=True):
@@ -1305,11 +1296,7 @@
         bytecode = ManticoreEVM._link(contract['bin'], libraries)
         srcmap = contract['srcmap'].split(';')
         srcmap_runtime = contract['srcmap-runtime'].split(';')
-<<<<<<< HEAD
         hashes = {str(x): str(y) for x, y in contract['hashes'].items()}
-=======
-        hashes = dict(((str(x), str(y)) for x, y in contract['hashes'].items()))
->>>>>>> 442ad0bf
         abi = json.loads(contract['abi'])
         runtime = ManticoreEVM._link(contract['bin-runtime'], libraries)
         return name, source_code, bytecode, runtime, srcmap, srcmap_runtime, hashes, abi, warnings
@@ -1781,13 +1768,6 @@
         if sort not in ('CREATE', 'CALL'):
             raise ValueError('unsupported transaction type')
 
-<<<<<<< HEAD
-        # Caller must be a normal known account
-        if caller not in self._accounts.values():
-            raise EthereumError("Unknown caller address!")
-
-=======
->>>>>>> 442ad0bf
         if sort == 'CREATE':
             #let's choose an address here for now #NOTYELLOW
             if address is None:
